package org.commonjava.util.sidecar.services;

import io.quarkus.vertx.ConsumeEvent;
import io.smallrye.mutiny.Uni;
import io.vertx.core.MultiMap;
import io.vertx.core.VertxException;
import io.vertx.core.http.HttpServerRequest;
import io.vertx.mutiny.core.buffer.Buffer;
import io.vertx.mutiny.ext.web.client.HttpResponse;
import org.apache.commons.io.IOUtils;
import org.commonjava.util.sidecar.config.ProxyConfiguration;
import org.commonjava.util.sidecar.interceptor.ExceptionHandler;
import org.commonjava.util.sidecar.interceptor.MetricsHandler;
import org.slf4j.Logger;
import org.slf4j.LoggerFactory;

import javax.annotation.PostConstruct;
import javax.annotation.Resource;
import javax.enterprise.context.ApplicationScoped;
import javax.inject.Inject;
import javax.ws.rs.GET;
import javax.ws.rs.Produces;
import javax.ws.rs.core.MediaType;
import javax.ws.rs.core.Response;
import java.io.IOException;
import java.io.InputStream;
import java.time.Duration;
import java.util.Map;
import java.util.UUID;
import java.util.concurrent.TimeUnit;

import static io.vertx.core.http.impl.HttpUtils.normalizePath;
import static javax.ws.rs.core.HttpHeaders.HOST;
import static javax.ws.rs.core.Response.Status.INTERNAL_SERVER_ERROR;
import static org.apache.commons.lang3.StringUtils.isNotBlank;
import static org.commonjava.o11yphant.metrics.RequestContextConstants.EXTERNAL_ID;
import static org.commonjava.o11yphant.metrics.RequestContextConstants.TRACE_ID;
import static org.commonjava.util.sidecar.services.ProxyConstants.EVENT_PROXY_CONFIG_CHANGE;

@ApplicationScoped
@ExceptionHandler
@MetricsHandler
public class ProxyService
{
    public final static String HEADER_PROXY_TRACE_ID = "Proxy-Trace-Id";

    private final Logger logger = LoggerFactory.getLogger( getClass() );

    private long DEFAULT_TIMEOUT = TimeUnit.MINUTES.toMillis( 30 ); // default 30 minutes

    private long DEFAULT_BACKOFF_MILLIS = Duration.ofSeconds( 5 ).toMillis();

    private volatile long timeout;

    @Inject
    ProxyConfiguration proxyConfiguration;

    @Inject
    Classifier classifier;

    @PostConstruct
    void init()
    {
        timeout = readTimeout();
        logger.debug( "Init, timeout: {}", timeout );
    }

    long readTimeout()
    {
        long t = DEFAULT_TIMEOUT;
        String readTimeout = proxyConfiguration.getReadTimeout();
        if ( isNotBlank( readTimeout ) )
        {
            try
            {
                t = Duration.parse( "pt" + readTimeout ).toMillis();
            }
            catch ( Exception e )
            {
                logger.error( "Failed to parse proxy.read-timeout, use default " + DEFAULT_TIMEOUT, e );
            }
        }
        return t;
    }

    @ConsumeEvent( value = EVENT_PROXY_CONFIG_CHANGE )
    void handleConfigChange( String message )
    {
        timeout = readTimeout();
        logger.debug( "Handle event {}, refresh timeout: {}", EVENT_PROXY_CONFIG_CHANGE, timeout );
    }

    @GET
    public Uni<Response> doHead( String path, HttpServerRequest request ) throws Exception
    {
        return normalizePathAnd( path, p -> classifier.classifyAnd( p, request,
                (client, service) -> wrapAsyncCall( client.head( p )
                        .putHeaders( getHeaders( request ) )
                        .timeout( timeout )
                        .send() ) ), request );
    }

    @GET
    public Uni<Response> doGet( String path, HttpServerRequest request ) throws Exception
    {
        return normalizePathAnd( path, p -> classifier.classifyAnd( p, request,
                (client, service) ->  wrapAsyncCall( client.get( p )
                                .putHeaders( getHeaders( request ) )
                                .timeout( timeout )
                                .send()) ), request );
    }

    @GET
    public Uni<Response> doPost( String path, InputStream is, HttpServerRequest request ) throws Exception
    {
        Buffer buf = Buffer.buffer( IOUtils.toByteArray( is ) );

        return normalizePathAnd( path, p -> classifier.classifyAnd( p, request,
                (client, service) -> wrapAsyncCall( client.post( p )
                        .putHeaders( getHeaders( request ) )
                        .timeout( timeout )
                        .sendBuffer( buf ) ) ), request );
    }

    @GET
    public Uni<Response> doPut( String path, InputStream is, HttpServerRequest request ) throws Exception
    {
        Buffer buf = Buffer.buffer( IOUtils.toByteArray( is ) );

        return normalizePathAnd( path, p -> classifier.classifyAnd( p, request,
                (client, service) -> wrapAsyncCall( client.put( p )
                        .putHeaders( getHeaders( request ) )
                        .timeout( timeout )
                        .sendBuffer( buf ) ) ), request );
    }

    @GET
    public Uni<Response> doDelete( String path, HttpServerRequest request ) throws Exception
    {
        return normalizePathAnd( path, p -> classifier.classifyAnd( p, request,
                (client, service) -> wrapAsyncCall( client.delete( p )
                        .putHeaders( getHeaders( request ) )
                        .timeout( timeout )
                        .send() ) ), request );
    }

    private Uni<Response> wrapAsyncCall( Uni<HttpResponse<Buffer>> asyncCall )
    {
        ProxyConfiguration.Retry retry = proxyConfiguration.getRetry();
        Uni<Response> ret = asyncCall.onItem().transform( this::convertProxyResp );
        if ( retry.count > 0 )
        {
            long backOff = retry.interval;
            if ( retry.interval <= 0 )
            {
                backOff = DEFAULT_BACKOFF_MILLIS;
            }
            ret = ret.onFailure( t -> ( t instanceof IOException || t instanceof VertxException ) )
                    .retry()
                    .withBackOff( Duration.ofMillis( backOff ) )
                    .atMost( retry.count );
        }
        return ret.onFailure().recoverWithItem( this::handleProxyException );
    }

    /**
     * Send status 500 with error message body.
     * @param t error
     */
    Response handleProxyException( Throwable t )
    {
        logger.error( "Proxy error", t );
        return Response.status( INTERNAL_SERVER_ERROR ).entity( t + ". Caused by: " + t.getCause() ).build();
    }

    /**
     * Read status and headers from proxy resp and set them to direct response.
     * @param resp proxy resp
     */
    private Response convertProxyResp( HttpResponse<Buffer> resp )
    {
        logger.debug( "Proxy resp: {} {}", resp.statusCode(), resp.statusMessage() );
        logger.trace( "Raw resp headers:\n{}", resp.headers() );
        Response.ResponseBuilder builder = Response.status( resp.statusCode(), resp.statusMessage() );
        resp.headers().forEach( header -> {
            if ( respHeaderAllowed( header ) )
            {
                builder.header( header.getKey(), header.getValue() );
            }
        } );
        if ( resp.body() != null )
        {
            byte[] bytes = resp.body().getBytes();
            builder.entity( bytes );
        }
        return builder.build();
    }

    /**
     * Raw content-length/connection header breaks http2 protocol. It is safe to exclude them.
     */
    private boolean respHeaderAllowed( Map.Entry<String, String> header )
    {
        String key = header.getKey();
        return !( key.equalsIgnoreCase( "content-length" ) || key.equalsIgnoreCase( "connection" ) );
    }

    private io.vertx.mutiny.core.MultiMap getHeaders( HttpServerRequest request )
    {
        MultiMap headers = request.headers();
        io.vertx.mutiny.core.MultiMap ret = io.vertx.mutiny.core.MultiMap.newInstance( headers )
                .remove( HOST )
                .add( TRACE_ID, getTraceId( headers ) );
        logger.trace( "Req headers:\n{}", ret );
        return ret;
    }

    /**
     * Get 'trace-id'. If client specify an 'external-id', use it. Otherwise, use an generated uuid. Services under the hook
     * should use the hereby created 'trace-id', rather than to generate their own.
     */
    private String getTraceId( MultiMap headers )
    {
        String externalID = headers.get( EXTERNAL_ID );
        return isNotBlank( externalID ) ? externalID : UUID.randomUUID().toString();
    }

    @FunctionalInterface
    private interface Function<T, R>
    {
        R apply( T t ) throws Exception;
    }

<<<<<<< HEAD
    private Uni<Response> normalizePathAnd( String path, Function<String, Uni<Response>> action, HttpServerRequest request ) throws Exception
=======
    private Uni<Response> normalizePathAnd( String path, Function<String, Uni<Response>> action ) throws Exception
>>>>>>> 914fcba2
    {
        String traceId = UUID.randomUUID().toString();
        request.headers().set( HEADER_PROXY_TRACE_ID, traceId );
        return action.apply( normalizePath( path ) );
    }

}<|MERGE_RESOLUTION|>--- conflicted
+++ resolved
@@ -231,11 +231,7 @@
         R apply( T t ) throws Exception;
     }
 
-<<<<<<< HEAD
     private Uni<Response> normalizePathAnd( String path, Function<String, Uni<Response>> action, HttpServerRequest request ) throws Exception
-=======
-    private Uni<Response> normalizePathAnd( String path, Function<String, Uni<Response>> action ) throws Exception
->>>>>>> 914fcba2
     {
         String traceId = UUID.randomUUID().toString();
         request.headers().set( HEADER_PROXY_TRACE_ID, traceId );
